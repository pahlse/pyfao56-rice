"""
########################################################################
The parameters.py module contains the Parameters class, which provides
I/O tools for defining input parameters, as required for FAO-56
calculations.

The parameters.py module contains the following:
    Parameters - A class for managing input parameters for FAO-56
        calculations

01/07/2016 Initial Python functions developed by Kelly Thorp
11/04/2021 Finalized updates for inclusion in the pyfao56 Python package
########################################################################
"""

import datetime

class Parameters:
    """A class for managing input parameters for FAO-56 calculations

    Attributes
    ----------
    Kcbini : float
        Kcb Initial (FAO-56 Table 17)
    Kcbmid : float
        Kcb Mid (FAO-56 Table 17)
    Kcbend : float
        Kcb End (FAO-56 Table 17)
    Lini : int
        Length Stage Initial (days) (FAO-56 Table 11)
    Ldev : int
        Length Stage Development (days) (FAO-56 Table 11)
    Lmid : int
        Length Stage Mid (days) (FAO-56 Table 11)
    Lend : int
        Length Stage End (days) (FAO-56 Table 11)
    hini : float
        Plant Height Initial (m)
    hmax : float
        Plant Height Maximum (m) (FAO-56 Table 12)
    thetaFC : float
        Volumetric Soil Water Content, Field Capacity (cm3/cm3)
    thetaWP : float
        Volumetric Soil Water Content, Wilting Point (cm3/cm3)
    theta0 : float
        Volumetric Soil Water Content, Initial (cm3/cm3)
    Zrini : float
        Rooting Depth Initial (m)
    Zrmax : float
        Rooting Depth Maximum (m) (FAO-56 Table 22)
    pbase : float
        Depletion Fraction (p) (FAO-56 Table 22)
    Ze : float
        Depth of surface evaporation layer (m) (FAO-56 Table 19 & p144)
    REW : float
        Total depth Stage 1 evaporation (mm) (FAO-56 Table 19)
    label : str, optional
        User-defined file descriptions or metadata (default = None)

    Methods
    -------
    savefile(filepath='pyfao56.par')
        Save the parameter data to a file
    loadfile(filepath='pyfao56.par')
        Load the parameter data from a file
    """

    def __init__(self, Kcbini=0.15, Kcbmid=1.10, Kcbend=0.50, Lini=25,
                 Ldev=50, Lmid=50, Lend=25, hini=0.010, hmax=1.20,
                 thetaFC=0.250, thetaWP=0.100, theta0=0.100, Zrini=0.20,
                 Zrmax=1.40, pbase=0.50, Ze=0.10, REW=8.0, label=None):
        """Initialize the Parameters class attributes.

        Default parameter values are given below. Users should update
        the parameters with values for their specific crop and field
        conditions based on FAO-56 documentation.

        Parameters
        ----------
        See Parameters class docstring for parameter definitions.
        Kcbini  : float, default = 0.15
        Kcbmid  : float, default = 1.10
        Kcbend  : float, default = 0.50
        Lini    : int  , default = 25
        Ldev    : int  , default = 50
        Lmid    : int  , default = 50
        Lend    : int  , default = 25
        hini    : float, default = 0.010
        hmax    : float, default = 1.20
        thetaFC : float, default = 0.250
        thetaWP : float, default = 0.100
        theta0  : float, default = 0.100
        Zrini   : float, default = 0.20
        Zrmax   : float, default = 1.40
        pbase   : float, default = 0.50
        Ze      : float, default = 0.10
        REW     : float, default = 8.0
        label   : str  , optional, default = None
        """

        self.Kcbini  = Kcbini
        self.Kcbmid  = Kcbmid
        self.Kcbend  = Kcbend
        self.Lini    = Lini
        self.Ldev    = Ldev
        self.Lmid    = Lmid
        self.Lend    = Lend
        self.hini    = hini
        self.hmax    = hmax
        self.thetaFC = thetaFC
        self.thetaWP = thetaWP
        self.theta0  = theta0
        self.Zrini   = Zrini
        self.Zrmax   = Zrmax
        self.pbase   = pbase
        self.Ze      = Ze
        self.REW     = REW
        self.label   = label

    def __str__(self):
        """Represent the Parameter class variables as a string."""

        tmstamp = datetime.datetime.now().strftime('%m/%d/%Y %H:%M:%S')
        ast='*'*72
        s=('{:s}\n'
           'pyfao56: FAO-56 Evapotranspiration in Python\n'
           'Parameter Data\n'
           'Timestamp: {:s}\n'
           '{:s}\n'
           '{:s}\n'
           '{:9.4f} Kcbini, Kcb Initial (FAO-56 Table 17)\n'
           '{:9.4f} Kcbmid, Kcb Mid (FAO-56 Table 17)\n'
           '{:9.4f} Kcbend, Kcb End (FAO-56 Table 17)\n'
           '{:9d} Lini, Length Stage Initial (days) (FAO-56 Table 11)\n'
           '{:9d} Ldev, Length Stage Development (days) '
           '(FAO-56 Table 11)\n'
           '{:9d} Lmid, Length Stage Mid (days) (FAO-56 Table 11)\n'
           '{:9d} Lend, Length Stage End (days) (FAO-56 Table 11)\n'
           '{:9.4f} hini, Plant Height Initial (m)\n'
           '{:9.4f} hmax, Plant Height Maximum (m) (FAO-56 Table 12)\n'
           '{:9.4f} thetaFC, Vol. Soil Water Content, Field Capacity '
           '(cm3/cm3)\n'
           '{:9.4f} thetaWP, Vol. Soil Water Content, Wilting Point '
           '(cm3/cm3)\n'
           '{:9.4f} theta0, Vol. Soil Water Content, Initial '
           '(cm3/cm3)\n'
           '{:9.4f} Zrini, Rooting Depth Initial (m)\n'
           '{:9.4f} Zrmax, Rooting Depth Maximum (m) '
           '(FAO-56 Table 22)\n'
           '{:9.4f} pbase, Depletion Fraction (p) (FAO-56 Table 22)\n'
           '{:9.4f} Ze, Depth of surface evaporation layer (m) '
           '(FAO-56 Table 19 and Page 144)\n'
           '{:9.4f} REW, Total depth Stage 1 evaporation (mm) '
           '(FAO-56 Table 19)\n'
          ).format(ast,tmstamp,self.label,ast,self.Kcbini,self.Kcbmid,
                   self.Kcbend,self.Lini,self.Ldev,self.Lmid,self.Lend,
                   self.hini,self.hmax,self.thetaFC,self.thetaWP,
                   self.theta0,self.Zrini,self.Zrmax,self.pbase,self.Ze,
                   self.REW)
        return s

    def savefile(self,filepath='pyfao56.par'):
        """Save pyfao56 parameters to a file.

        Parameters
        ----------
        filepath : str, optional
            Any valid filepath string (default = 'pyfao56.par')

        Raises
        ------
        FileNotFoundError
            If filepath is not found.
        """

        try:
            f = open(filepath, 'w')
        except FileNotFoundError:
            print('The filepath for parameter data is not found.')
        else:
            f.write(self.__str__())
            f.close()

    def loadfile(self, filepath='pyfao56.par'):
        """Load pyfao56 parameters from a file.

        Parameters
        ----------
        filepath : str, optional
            Any valid filepath string (default = 'pyfao56.par')

        Raises
        ------
        FileNotFoundError
            If filepath is not found.
        """

        try:
            f = open(filepath, 'r')
        except FileNotFoundError:
            print('The filepath for parameter data is not found.')
        else:
            lines = f.readlines()
            f.close()
<<<<<<< HEAD
            # Change below line if/when metadata branch is merged.
            # Make it go from endline+1 to end of file. The "endline"
            # variable from the metadata allows the number of lines in
            # the header to change based on the user's custom label.
            for line in lines[4:]:
                line = line.strip().split()
                # Remove the comma from the end of line[1]
                line[1] = line[1].replace(',', '')
                # By checking whether line[1] == "parameter_name", we
                # can allow the user to change the order of the
                # parameters in the parameters file. This change should
                # also make it easier to change the number of parameters
                # allowed in the parameters file in the future.
                # Hopefully this makes it easier to change the basic
                # structure of .par files while maintaining backwards
                # compatibility.
                if line[1].lower() == 'kcbini':
                    self.Kcbini = float(line[0])
                elif line[1].lower() == 'kcbmid':
                    self.Kcbmid = float(line[0])
                elif line[1].lower() == 'kcbend':
                    self.Kcbend = float(line[0])
                elif line[1].lower() == 'lini':
                    self.Lini = int(line[0])
                elif line[1].lower() == 'ldev':
                    self.Ldev = int(line[0])
                elif line[1].lower() == 'lmid':
                    self.Lmid = int(line[0])
                elif line[1].lower() == 'lend':
                    self.Lend = int(line[0])
                elif line[1].lower() == 'hini':
                    self.hini = float(line[0])
                elif line[1].lower() == 'hmax':
                    self.hmax = float(line[0])
                elif line[1].lower() == 'thetafc':
                    self.thetaFC = float(line[0])
                elif line[1].lower() == 'thetawp':
                    self.thetaWP = float(line[0])
                elif line[1].lower() == 'theta0':
                    self.theta0 = float(line[0])
                elif line[1].lower() == 'zrini':
                    self.Zrini = float(line[0])
                elif line[1].lower() == 'zrmax':
                    self.Zrmax = float(line[0])
                elif line[1].lower() == 'pbase':
                    self.pbase = float(line[0])
                elif line[1].lower() == 'ze':
                    self.Ze = float(line[0])
                elif line[1].lower() == 'rew':
                    self.REW = float(line[0])
=======
            ast = '*' * 72
            a = [i for i,line in enumerate(lines) if line.strip()==ast]
            endast = a[-1] 
            if endast <= 4:
                self.label = None
            else:
                self.label = ''.join(lines[4:endast])
            self.Kcbini  = float(lines[endast + 1][:9])
            self.Kcbmid  = float(lines[endast + 2][:9])
            self.Kcbend  = float(lines[endast + 3][:9])
            self.Lini    =   int(lines[endast + 4][:9])
            self.Ldev    =   int(lines[endast + 5][:9])
            self.Lmid    =   int(lines[endast + 6][:9])
            self.Lend    =   int(lines[endast + 7][:9])
            self.hini    = float(lines[endast + 8][:9])
            self.hmax    = float(lines[endast + 9][:9])
            self.thetaFC = float(lines[endast +10][:9])
            self.thetaWP = float(lines[endast +11][:9])
            self.theta0  = float(lines[endast +12][:9])
            self.Zrini   = float(lines[endast +13][:9])
            self.Zrmax   = float(lines[endast +14][:9])
            self.pbase   = float(lines[endast +15][:9])
            self.Ze      = float(lines[endast +16][:9])
            self.REW     = float(lines[endast +17][:9])
>>>>>>> 70da8b9b
<|MERGE_RESOLUTION|>--- conflicted
+++ resolved
@@ -202,7 +202,6 @@
         else:
             lines = f.readlines()
             f.close()
-<<<<<<< HEAD
             # Change below line if/when metadata branch is merged.
             # Make it go from endline+1 to end of file. The "endline"
             # variable from the metadata allows the number of lines in
@@ -252,30 +251,4 @@
                 elif line[1].lower() == 'ze':
                     self.Ze = float(line[0])
                 elif line[1].lower() == 'rew':
-                    self.REW = float(line[0])
-=======
-            ast = '*' * 72
-            a = [i for i,line in enumerate(lines) if line.strip()==ast]
-            endast = a[-1] 
-            if endast <= 4:
-                self.label = None
-            else:
-                self.label = ''.join(lines[4:endast])
-            self.Kcbini  = float(lines[endast + 1][:9])
-            self.Kcbmid  = float(lines[endast + 2][:9])
-            self.Kcbend  = float(lines[endast + 3][:9])
-            self.Lini    =   int(lines[endast + 4][:9])
-            self.Ldev    =   int(lines[endast + 5][:9])
-            self.Lmid    =   int(lines[endast + 6][:9])
-            self.Lend    =   int(lines[endast + 7][:9])
-            self.hini    = float(lines[endast + 8][:9])
-            self.hmax    = float(lines[endast + 9][:9])
-            self.thetaFC = float(lines[endast +10][:9])
-            self.thetaWP = float(lines[endast +11][:9])
-            self.theta0  = float(lines[endast +12][:9])
-            self.Zrini   = float(lines[endast +13][:9])
-            self.Zrmax   = float(lines[endast +14][:9])
-            self.pbase   = float(lines[endast +15][:9])
-            self.Ze      = float(lines[endast +16][:9])
-            self.REW     = float(lines[endast +17][:9])
->>>>>>> 70da8b9b
+                    self.REW = float(line[0])