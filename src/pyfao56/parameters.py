--- conflicted
+++ resolved
@@ -117,7 +117,6 @@
         CN2     : int  , optional, default = 70
         comment : str  , optional, default = ''
         """
-<<<<<<< HEAD
 
         self.Kcini  = Kcini
         self.Kcmid  = Kcmid
@@ -210,33 +209,6 @@
             self.Lmid = table11.get('Maize, Field (grain)').get("Lmid")
             self.Lend = table11.get('Maize, Field (grain)').get("Llate")
 
-=======
-
-        self.Kcini  = Kcini
-        self.Kcmid  = Kcmid
-        self.Kcend  = Kcend
-        self.Kcbini  = Kcbini
-        self.Kcbmid  = Kcbmid
-        self.Kcbend  = Kcbend
-        self.Lini    = Lini
-        self.Ldev    = Ldev
-        self.Lmid    = Lmid
-        self.Lend    = Lend
-        self.hini    = hini
-        self.hmax    = hmax
-        self.thetaFC = thetaFC
-        self.thetaWP = thetaWP
-        self.theta0  = theta0
-        self.Zrini   = Zrini
-        self.Zrmax   = Zrmax
-        self.pbase   = pbase
-        self.Ze      = Ze
-        self.REW     = REW
-        self.CN2     = CN2
-        self.comment = 'Comments: ' + comment.strip()
-        self.tmstmp  = datetime.datetime.now()
-
->>>>>>> 8251d8e5
     def __str__(self):
         """Represent the Parameter class variables as a string."""
 
@@ -384,9 +356,6 @@
                 elif line[1].lower() == 'rew':
                     self.REW = float(line[0])
                 elif line[1].lower() == 'CN2':
-<<<<<<< HEAD
-                    self.CN2 = int(line[0])
-=======
                     self.CN2 = int(line[0])
 
     def getparameters(self, crop):
@@ -427,5 +396,4 @@
             self.Lini = table11.get('Maize, Field (grain)').get("Lini")
             self.Ldev = table11.get('Maize, Field (grain)').get("Ldev")
             self.Lmid = table11.get('Maize, Field (grain)').get("Lmid")
-            self.Lend = table11.get('Maize, Field (grain)').get("Llate")
->>>>>>> 8251d8e5
+            self.Lend = table11.get('Maize, Field (grain)').get("Llate")