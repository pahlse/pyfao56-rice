"""
########################################################################
The model.py module contains the Model class, which defines the
equations for daily soil water balance calculations based on the FAO-56
dual crop coefficient method for evapotranspiration (ET) estimation.

The FAO-56 method is described in the following documentation:
Allen, R. G., Pereira, L. S., Raes, D., Smith, M., 1998.  FAO Irrigation
and Drainage Paper No. 56. Crop Evapotranspiration: Guidelines for
Computing Crop Water Requirements. Food and Agriculture Organization of
the United Nations, Rome Italy.

http://www.fao.org/3/x0490e/x0490e00.htm

The model.py module contains the following:
    Model - A class for managing FAO-56 soil water balance computations.

01/07/2016 Initial Python functions developed by Kelly Thorp
11/04/2021 Finalized updates for inclusion in the pyfao56 Python package
10/27/2022 Incorporated Fort Collins ARS stratified soil layers approach
11/30/2022 Incorporated Fort Collins ARS water balance approach
08/17/2023 Improved logic for case of missing rhmin data
########################################################################
"""

import pandas as pd
import datetime
import math

class Model:
    """A class for managing FAO-56 soil water balance computations.

    Manages computations based on FAO-56 methods for evapotranspiration
    and soil water balance calculations (Allen et al., 1998).

    Attributes
    ----------
    startDate : datetime
        Simulation start date in datetime format
    endDate : datetime
        Simulation end date in datetime format
    par : pyfao56 Parameters class
        Provides the parameter data for simulations
    wth : pyfao56 Weather class
        Provides the weather data for simulations
    irr : pyfao56 Irrigation class, optional
        Provides the irrigation data for simulations
        (default = None)
    sol : pyfao56 SoilProfile class, optional
        Provides data for modeling with stratified soil layers
        (default = None)
    upd : pyfao56 Update class, optional
        Provides data and methods for state variable updating
        (default = None)
    cons_p : boolean, optional
        If False, p follows FAO-56; if True, p is constant (=pbase)
        (default = False)
    label : str, optional
        Provide a string to customize plot/unit information and
        other metadata for each simulation (default = None).
    ModelState : class
        Contains parameters and model states for a single timestep
    cnames : list
        Column names for odata
    odata : DataFrame
        Model output data as float
        index - Year and day of year as string ('yyyy-ddd')
        columns - ['Year','DOY','DOW','Date','ETref','tKcb','Kcb','h',
                   'Kcmax','fc','fw','few','De','Kr','Ke','E','DPe',
                   'Kc','ETc','TAW','TAWrmax','TAWb','Zr','p','RAW',
                   'Ks','Kcadj','ETcadj','T','DP','Dinc','Dr','fDr',
                   'Drmax','fDrmax','Db','fDb','Irrig','Rain','Year',
                   'DOY','DOW','Date']
            Year    - 4-digit year (yyyy)
            DOY     - Day of year (ddd)
            DOW     - Day of week
            Date    - Month/Day/Year (mm/dd/yy)
            ETref   - Daily reference evapotranspiration (mm)
            tKcb    - Basal crop coefficient, trapezoidal from FAO-56
            Kcb     - Basal crop coefficient, considering updates
            h       - Plant height (m)
            Kcmax   - Upper limit crop coefficient, FAO-56 Eq. 72
            fc      - Canopy cover fraction, FAO-56 Eq. 76
            fw      - Fraction soil surface wetted, FAO-56 Table 20
            few     - Exposed & wetted soil fraction, FAO-56 Eq. 75
            De      - Cumulative depth of evaporation, FAO-56 Eqs. 77&78
            Kr      - Evaporation reduction coefficient, FAO-56 Eq. 74
            Ke      - Evaporation coefficient, FAO-56 Eq. 71
            E       - Soil water evaporation (mm), FAO-56 Eq. 69
            DPe     - Percolation under exposed soil (mm), FAO-56 Eq. 79
            Kc      - Crop coefficient, FAO-56 Eq. 69
            ETc     - Non-stressed crop ET (mm), FAO-56 Eq. 69
            TAW     - Total available water (mm), FAO-56 Eq. 82
            TAWrmax - Total available water for max root depth (mm)
            TAWb    - Total available water in bottom layer (mm)
            Zr      - Root depth (m), FAO-56 page 279
            p       - Fraction depleted TAW, FAO-56 p162 and Table 22
            RAW     - Readily available water (mm), FAO-56 Equation 83
            Ks      - Transpiration reduction factor, FAO-56 Eq. 84
            Kcadj   - Adjusted crop coefficient, FA0-56 Eq. 80
            ETcadj  - Adjusted crop ET (mm), FAO-56 Eq. 80
            T       - Adjusted crop transpiration (mm)
            DP      - Deep percolation (mm), FAO-56 Eq. 88
            Dinc    - Depletion increment due to root growth (mm)
            Dr      - Soil water depletion (mm), FAO-56 Eqs. 85 & 86
            fDr     - Fractional root zone soil water depletion (mm/mm)
            Drmax   - Soil water depletion for max root depth (mm)
            fDrmax  - Fractional depletion for max root depth (mm/mm)
            Db      - Soil water depletion in the bottom layer (mm)
            fDb     - Fractional depletion in the bottom layer (mm/mm)
            Irrig   - Depth of irrigation (mm)
            Rain    - Depth of precipitation (mm)
            Year    - 4-digit year (yyyy)
            DOY     - Day of year (ddd)
            DOW     - Day of week
            Date    - Month/Day/Year (mm/dd/yy)

    Methods
    -------
    savefile(filepath='pyfao56.out')
        Save pyfao56 output data to a file
    run()
        Conduct the FAO-56 calculations from startDate to endDate
    """

<<<<<<< HEAD
    def __init__(self, start, end, par, wth, irr, sol=None, upd=None,
                 cons_p=False, label=None):
=======
    def __init__(self, start, end, par, wth, irr=None, sol=None,
                 upd=None, cons_p=False):
>>>>>>> c8246460
        """Initialize the Model class attributes.

        Parameters
        ----------
        start : str
            Simulation start year and doy ('yyyy-ddd')
        end : str
            Simulation end year and doy ('yyyy-ddd')
        par : pyfao56 Parameters object
            Provides the parameter data for simulations
        wth : pyfao56 Weather object
            Provides the weather data for simulations
        irr : pyfao56 Irrigation object, optional
            Provides the irrigation data for simulations
            (default = None)
        sol : pyfao56 SoilProfile object, optional
            Provides data for modeling with stratified soil layers
            (default = None)
        upd : pyfao56 Update object, optional
            Provides data and methods for state variable updating
            (default = None)
        cons_p : boolean, optional
            If False, p follows FAO-56; if True, p is constant (=pbase)
            (default = False)
        label : str, optional
            Provide a string to customize plot/unit information and
            other metadata for each simulation (default = None).
        """

        self.startDate = datetime.datetime.strptime(start, '%Y-%j')
        self.endDate   = datetime.datetime.strptime(end, '%Y-%j')
        self.par = par
        self.wth = wth
        self.irr = irr
        self.sol = sol
        self.upd = upd
        self.cons_p = cons_p
        if label is None:
            self.label = f'Simulation for {self.startDate} to ' \
                         f'{self.endDate}'
        else:
            self.label = label
        self.cnames = ['Year','DOY','DOW','Date','ETref','tKcb','Kcb',
                       'h','Kcmax','fc','fw','few','De','Kr','Ke','E',
                       'DPe','Kc','ETc','TAW','TAWrmax','TAWb','Zr','p',
                       'RAW','Ks','Kcadj','ETcadj','T','DP','Dinc','Dr',
                       'fDr','Drmax','fDrmax','Db','fDb','Irrig','Rain',
                       'Year','DOY','DOW','Date']
        self.odata = pd.DataFrame(columns=self.cnames)

    def __str__(self):
        """Represent the Model class variables as a string."""

        sim_timestamp = datetime.datetime.now().strftime('"%Y-%m-%d '
                                                         '%H:%M:%S"')
        if self.sol is None:
            solmthd = 'D - Default FAO-56 homogenous soil bucket ' \
                      'approach'
        else:
            solmthd = 'L - Fort Collins ARS stratified soil layers ' \
                      'approach'
        fmts = {'Year':'{:4s}'.format,'DOY':'{:3s}'.format,
                'DOW':'{:3s}'.format,'Date':'{:8s}'.format,
                'ETref':'{:6.3f}'.format,'tKcb':'{:5.3f}'.format,
                'Kcb':'{:5.3f}'.format,'h':'{:5.3f}'.format,
                'Kcmax':'{:5.3f}'.format,'fc':'{:5.3f}'.format,
                'fw':'{:5.3f}'.format,'few':'{:5.3f}'.format,
                'De':'{:7.3f}'.format,'Kr':'{:5.3f}'.format,
                'Ke':'{:5.3f}'.format,'E':'{:6.3f}'.format,
                'DPe':'{:7.3f}'.format,'Kc':'{:5.3f}'.format,
                'ETc':'{:6.3f}'.format,'TAW':'{:7.3f}'.format,
                'TAWrmax':'{:7.3f}'.format,'TAWb':'{:7.3f}'.format,
                'Zr':'{:5.3f}'.format,'p':'{:5.3f}'.format,
                'RAW':'{:7.3f}'.format,'Ks':'{:5.3f}'.format,
                'Kcadj':'{:5.3f}'.format,'ETcadj':'{:6.3f}'.format,
                'T':'{:6.3f}'.format,'DP':'{:7.3f}'.format,
                'Dinc':'{:7.3f}'.format,'Dr':'{:7.3f}'.format,
                'fDr':'{:7.3f}'.format,'Drmax':'{:7.3f}'.format,
                'fDrmax':'{:7.3f}'.format,'Db':'{:7.3f}'.format,
                'fDb':'{:7.3f}'.format,'Irrig':'{:7.3f}'.format,
                'Rain':'{:7.3f}'.format}
        ast='*'*72
        s = ('{:s}\n'
             'pyfao56: FAO-56 Evapotranspiration in Python\n'
             'Output Data\n'
             '      {:s}\n'
             '      Simulation timestamp: {:s}\n'
             '      {:s}\n'
             '{:s}\n'
             'Year-DOY  Year  DOY  DOW      Date  ETref  tKcb   Kcb'
             '     h Kcmax    fc    fw   few      De    Kr    Ke      E'
             '     DPe    Kc    ETc     TAW TAWrmax    TAWb    Zr     p'
             '     RAW    Ks Kcadj ETcadj      T      DP    Dinc'
             '      Dr     fDr   Drmax  fDrmax      Db     fDb'
             '   Irrig    Rain  Year  DOY  DOW      Date\n'
             ).format(ast,self.label,sim_timestamp,solmthd,ast)
        s += self.odata.to_string(header=False,formatters=fmts)
        return s

    def savefile(self,filepath='pyfao56.out'):
        """Save pyfao56 output data to a file.

        Parameters
        ----------
        filepath : str, optional
            Any valid filepath string (default = 'pyfao56.out')

        Raises
        ------
        FileNotFoundError
            If filepath is not found.
        """

        try:
            f = open(filepath, 'w')
        except FileNotFoundError:
            print('The filepath for output data is not found.')
        else:
            f.write(self.__str__())
            f.close()

    class ModelState:
        """Contain parameters and states for a single timestep."""

        pass

    def run(self):
        """Initialize model, conduct simulations, update self.odata"""

        tcurrent = self.startDate
        tdelta = datetime.timedelta(days=1)

        #Initialize model state
        io = self.ModelState()
        io.i = 0
        io.Kcbini  = self.par.Kcbini
        io.Kcbmid  = self.par.Kcbmid
        io.Kcbend  = self.par.Kcbend
        io.Lini    = self.par.Lini
        io.Ldev    = self.par.Ldev
        io.Lmid    = self.par.Lmid
        io.Lend    = self.par.Lend
        io.hini    = self.par.hini
        io.hmax    = self.par.hmax
        io.thetaFC = self.par.thetaFC
        io.thetaWP = self.par.thetaWP
        io.theta0  = self.par.theta0
        io.Zrini   = self.par.Zrini
        io.Zrmax   = self.par.Zrmax
        io.pbase   = self.par.pbase
        io.Ze      = self.par.Ze
        io.REW     = self.par.REW
        #Total evaporable water (TEW, mm) - FAO-56 Equation 73
        io.TEW = 1000. * (io.thetaFC - 0.50 * io.thetaWP) * io.Ze
        #Initial depth of evaporation (De, mm) - FAO-56 page 153
        io.De = 1000. * (io.thetaFC - 0.50 * io.thetaWP) * io.Ze
        if self.sol is None:
            io.solmthd = 'D' #Default homogeneous soil from Parameters
            #Initial root zone depletion (Dr, mm) - FAO-56 Equation 87
            io.Dr = 1000. * (io.thetaFC - io.theta0) * io.Zrini
            #Initial soil depletion for max root depth (Drmax, mm)
            io.Drmax = 1000. * (io.thetaFC - io.theta0) * io.Zrmax
            #Initial root zone total available water (TAW, mm)
            io.TAW = 1000. * (io.thetaFC - io.thetaWP) * io.Zrini
            #By default, FAO-56 doesn't consider the following variables
            io.TAWrmax = -99.999
            io.Db = -99.999
            io.TAWb = -99.999
        else:
            io.solmthd = 'L' #Layered soil profile from SoilProfile
            io.lyr_dpths = list(self.sol.sdata.index)
            io.lyr_thFC  = list(self.sol.sdata['thetaFC'])
            io.lyr_thWP  = list(self.sol.sdata['thetaWP'])
            io.lyr_th0   = list(self.sol.sdata['theta0'])
            io.Dr = 0.
            io.Drmax = 0.
            io.TAW = 0.
            io.TAWrmax = 0.
            #Iterate down the soil profile in 1 mm increments
            for dpthmm in list(range(1, (io.lyr_dpths[-1] * 10 + 1))):
                #Find soil layer index that contains dpthmm
                lyr_idx = [idx for (idx, dpth) in
                          enumerate(io.lyr_dpths) if dpthmm<=dpth*10][0]
                #Initial root zone depletion (Dr, mm)
                if dpthmm <= io.Zrini * 1000.: #mm
                    diff = (io.lyr_thFC[lyr_idx] - io.lyr_th0[lyr_idx])
                    io.Dr += diff #mm
                #Initial depletion for max root depth (Drmax, mm)
                if dpthmm <= io.Zrmax * 1000.: #mm
                    diff = (io.lyr_thFC[lyr_idx] - io.lyr_th0[lyr_idx])
                    io.Drmax += diff #mm
                #Initial root zone total available water (TAW, mm)
                if dpthmm <= io.Zrini * 1000.: #mm
                    diff = (io.lyr_thFC[lyr_idx] - io.lyr_thWP[lyr_idx])
                    io.TAW += diff #mm
                #Total available water for max root depth (TAWrmax, mm)
                if dpthmm <= io.Zrmax * 1000.: #mm
                    diff = (io.lyr_thFC[lyr_idx] - io.lyr_thWP[lyr_idx])
                    io.TAWrmax += diff #mm
            #Initial depletion in the bottom layer (Db, mm)
            io.Db = io.Drmax - io.Dr
            #Initial total available water in bottom layer (TAWb, mm)
            io.TAWb = io.TAWrmax - io.TAW
        io.h = io.hini
        io.Zr = io.Zrini
        io.fw = 1.0
        io.wndht = self.wth.wndht
        io.rfcrp = self.wth.rfcrp
        io.cons_p = self.cons_p
        self.odata = pd.DataFrame(columns=self.cnames)

        while tcurrent <= self.endDate:
            mykey = tcurrent.strftime('%Y-%j')

            #Update ModelState object
            io.ETref = self.wth.wdata.loc[mykey,'ETref']
            if math.isnan(io.ETref):
                io.ETref = self.wth.compute_etref(mykey)
            io.rain = self.wth.wdata.loc[mykey,'Rain']
            io.wndsp = self.wth.wdata.loc[mykey,'Wndsp']
            if math.isnan(io.wndsp):
                io.wndsp = 2.0
            io.rhmin = self.wth.wdata.loc[mykey,'RHmin']
            if math.isnan(io.rhmin):
                tmax = self.wth.wdata.loc[mykey,'Tmax']
                tmin = self.wth.wdata.loc[mykey,'Tmin']
                tdew = self.wth.wdata.loc[mykey,'Tdew']
                if math.isnan(tdew):
                    tdew = tmin
                #ASCE (2005) Eqs. 7 and 8
                emax = 0.6108*math.exp((17.27*tmax)/
                                       (tmax+237.3))
                ea   = 0.6108*math.exp((17.27*tdew)/
                                       (tdew+237.3))
                io.rhmin = ea/emax*100.
            if math.isnan(io.rhmin):
                io.rhmin = 45.
            io.idep = 0.0
            if self.irr is not None:
                if mykey in self.irr.idata.index:
                    io.idep = self.irr.idata.loc[mykey,'Depth']
                    io.fw = self.irr.idata.loc[mykey,'fw']

            #Obtain updates for Kcb, h, and fc, if available
            io.updKcb = float('NaN')
            io.updh = float('NaN')
            io.updfc = float('NaN')
            if self.upd is not None:
                io.updKcb = self.upd.getdata(mykey,'Kcb')
                io.updh = self.upd.getdata(mykey,'h')
                io.updfc = self.upd.getdata(mykey,'fc')

            #Advance timestep
            self._advance(io)

            #Append results to self.odata
            year = tcurrent.strftime('%Y')
            doy = tcurrent.strftime('%j') #Day of Year
            dow = tcurrent.strftime('%a') #Day of Week
            dat = tcurrent.strftime('%m/%d/%y') #Date mm/dd/yy
            data = [year, doy, dow, dat, io.ETref, io.tKcb, io.Kcb,
                    io.h, io.Kcmax, io.fc, io.fw, io.few, io.De, io.Kr,
                    io.Ke, io.E, io.DPe, io.Kc, io.ETc, io.TAW,
                    io.TAWrmax, io.TAWb, io.Zr, io.p, io.RAW, io.Ks,
                    io.Kcadj, io.ETcadj, io.T, io.DP, io.Dinc, io.Dr,
                    io.fDr, io.Drmax, io.fDrmax, io.Db, io.fDb, io.idep,
                    io.rain, year, doy, dow, dat]
            self.odata.loc[mykey] = data

            tcurrent = tcurrent + tdelta
            io.i+=1

    def _advance(self, io):
        """Advance the model by one daily timestep.

        Parameters
        ----------
        io : ModelState object
        """

        #Basal crop coefficient (Kcb)
        #From FAO-56 Tables 11 and 17
        s1 = io.Lini
        s2 = s1 + io.Ldev
        s3 = s2 + io.Lmid
        s4 = s3 + io.Lend
        if 0<=io.i<=s1:
            io.tKcb = io.Kcbini
            io.Kcb = io.Kcbini
        elif s1<io.i<=s2:
            io.tKcb += (io.Kcbmid-io.Kcbini)/(s2-s1)
            io.Kcb += (io.Kcbmid-io.Kcbini)/(s2-s1)
        elif s2<io.i<=s3:
            io.tKcb = io.Kcbmid
            io.Kcb = io.Kcbmid
        elif s3<io.i<=s4:
            io.tKcb += (io.Kcbmid-io.Kcbend)/(s3-s4)
            io.Kcb += (io.Kcbmid-io.Kcbend)/(s3-s4)
        elif s4<io.i:
            io.tKcb = io.Kcbend
            io.Kcb = io.Kcbend
        #Overwrite Kcb if updates are available
        if io.updKcb > 0: io.Kcb = io.updKcb

        #Plant height (h, m)
        io.h = max([io.hini+(io.hmax-io.hini)*(io.Kcb-io.Kcbini)/
                    (io.Kcbmid-io.Kcbini),0.001,io.h])
        #Overwrite h if updates are available
        if io.updh > 0: io.h = io.updh

        #Root depth (Zr, m) - FAO-56 page 279
        io.Zr = max([io.Zrini + (io.Zrmax-io.Zrini)*(io.tKcb-io.Kcbini)/
                     (io.Kcbmid-io.Kcbini),0.001,io.Zr])

        #Upper limit crop coefficient (Kcmax) - FAO-56 Eq. 72
        u2 = io.wndsp * (4.87/math.log(67.8*io.wndht-5.42))
        u2 = sorted([1.0,u2,6.0])[1]
        rhmin = sorted([20.0,io.rhmin,80.])[1]
        if io.rfcrp == 'S':
            io.Kcmax = max([1.2+(0.04*(u2-2.0)-0.004*(rhmin-45.0))*
                            (io.h/3.0)**.3, io.Kcb+0.05])
        elif io.rfcrp == 'T':
            io.Kcmax = max([1.0, io.Kcb + 0.05])

        #Canopy cover fraction (fc, 0.0-0.99) - FAO-56 Eq. 76
        io.fc = sorted([0.0,((io.Kcb-io.Kcbini)/(io.Kcmax-io.Kcbini))**
                        (1.0+0.5*io.h),0.99])[1]
        #Overwrite fc if updates are available
        if io.updfc > 0: io.fc = io.updfc

        #Fraction soil surface wetted (fw) - FAO-56 Table 20, page 149
        if io.idep > 0.0 and io.rain > 0.0:
            pass #fw=fw input
        elif io.idep > 0.0 and io.rain <= 0.0:
            pass #fw=fw input
        elif io.idep <= 0.0 and io.rain >= 3.0:
            io.fw = 1.0
        else:
            pass #fw = previous fw

        #Exposed & wetted soil fraction (few, 0.01-1.0) - FAO-56 Eq. 75
        io.few = sorted([0.01,min([1.0-io.fc, io.fw]),1.0])[1]

        #Evaporation reduction coefficient (Kr, 0-1) - FAO-56 Eq. 74
        io.Kr = sorted([0.0,(io.TEW-io.De)/(io.TEW-io.REW),1.0])[1]

        #Evaporation coefficient (Ke) - FAO-56 Eq. 71
        io.Ke = min([io.Kr*(io.Kcmax-io.Kcb), io.few*io.Kcmax])

        #Soil water evaporation (E, mm) - FAO-56 Eq. 69
        io.E = io.Ke * io.ETref

        #Deep percolation under exposed soil (DPe, mm) - FAO-56 Eq. 79
        runoff = 0.0
        io.DPe = max([io.rain - runoff + io.idep/io.fw - io.De,0.0])

        #Cumulative depth of evaporation (De, mm) - FAO-56 Eqs. 77 & 78
        De = io.De-(io.rain-runoff)-io.idep/io.fw+io.E/io.few+io.DPe
        io.De = sorted([0.0,De,io.TEW])[1]

        #Crop coefficient (Kc) - FAO-56 Eq. 69
        io.Kc = io.Ke + io.Kcb

        #Non-stressed crop evapotranspiration (ETc, mm) - FAO-56 Eq. 69
        io.ETc = io.Kc * io.ETref

        if io.solmthd == 'D':
            # Total available water (TAW, mm) - FAO-56 Eq. 82
            io.TAW = 1000.0 * (io.thetaFC - io.thetaWP) * io.Zr
        elif io.solmthd == 'L':
            io.TAW = 0.
            #Iterate down the soil profile in 1 mm increments
            for dpthmm in list(range(1, (io.lyr_dpths[-1] * 10 + 1))):
                #Find soil layer index that contains dpthmm
                lyr_idx = [idx for (idx, dpth) in
                          enumerate(io.lyr_dpths) if dpthmm<=dpth*10][0]
                #Total available water (TAW, mm)
                if dpthmm <= io.Zr * 1000.: #mm
                    diff = (io.lyr_thFC[lyr_idx] - io.lyr_thWP[lyr_idx])
                    io.TAW += diff #mm
            #Total available water in the bottom layer (TAWb, mm)
            io.TAWb_prev = io.TAWb
            io.TAWb = io.TAWrmax - io.TAW

        #Fraction depleted TAW (p, 0.1-0.8) - FAO-56 p162 and Table 22
        if io.cons_p is True:
            io.p = io.pbase
        else:
            io.p = sorted([0.1,io.pbase+0.04*(5.0-io.ETc),0.8])[1]

        #Readily available water (RAW, mm) - FAO-56 Equation 83
        io.RAW = io.p * io.TAW

        #Transpiration reduction factor (Ks, 0.0-1.0) - FAO-56 Eq. 84
        io.Ks = sorted([0.0, (io.TAW-io.Dr)/(io.TAW-io.RAW), 1.0])[1]

        #Adjusted crop coefficient (Kcadj) - FAO-56 Eq. 80
        io.Kcadj = io.Ks * io.Kcb + io.Ke

        #Adjusted crop evapotranspiration (ETcadj, mm) - FAO-56 Eq. 80
        io.ETcadj = io.Kcadj * io.ETref

        #Adjusted crop transpiration (T, mm)
        io.T = (io.Ks * io.Kcb) * io.ETref

        #Water balance methods
        if io.solmthd == 'D':
            #Deep percolation (DP, mm) - FAO-56 Eq. 88
            #Boundary layer is considered at the root zone depth (Zr)
            io.DP = max([io.rain-runoff+io.idep-io.ETcadj-io.Dr,0.0])

            #Root zone soil water depletion (Dr,mm) - FAO-56 Eqs.85 & 86
            Dr = io.Dr - (io.rain-runoff) - io.idep + io.ETcadj + io.DP
            io.Dr = sorted([0.0, Dr, io.TAW])[1]

            #Root zone soil water depletion fraction (fDr, mm/mm)
            io.fDr = 1.0 - ((io.TAW - io.Dr) / io.TAW)

            #By default, FAO-56 doesn't consider the following variables
            io.Dinc = -99.999
            io.Drmax = -99.999
            io.fDrmax = -99.999
            io.Db = -99.999
            io.fDb = -99.999

        elif io.solmthd == 'L':
            #Deep percolation (DP, mm)
            #Boundary layer is at the max root depth (Zrmax)
            io.DP = max([io.rain-runoff+io.idep-io.ETcadj-io.Drmax,0.0])

            #Depletion increment due to root growth (Dinc, mm)
            #Computed from Db based on the incremental change in TAWb
            if io.TAWb_prev > 0.0:
                io.Dinc = io.Db * (1.0 - (io.TAWb / io.TAWb_prev))
            else: #handle zero divide issue
                io.Dinc = 0.0

            #Root zone soil water depletion (Dr, mm)
            Dr = io.Dr - (io.rain-runoff)-io.idep+io.ETcadj+io.Dinc
            io.Dr = sorted([0.0, Dr, io.TAW])[1]

            #Root zone soil water depletion fraction (fDr, mm/mm)
            io.fDr = 1.0 - ((io.TAW - io.Dr) / io.TAW)

            #Soil water depletion at max root depth (Drmax, mm)
            Drmax = io.Drmax - (io.rain-runoff)-io.idep+io.ETcadj+io.DP
            io.Drmax = sorted([0.0, Drmax, io.TAWrmax])[1]

            #Soil water depletion fraction at Zrmax (fDrmax, mm/mm)
            io.fDrmax = 1.0 - ((io.TAWrmax - io.Drmax) / io.TAWrmax)

            #Soil water depletion in the bottom layer (Db, mm)
            Db = io.Drmax - io.Dr
            io.Db = sorted([0.0, Db, io.TAWb])[1]

            #Bottom layer soil water depletion fraction (fDb, mm/mm)
            if io.TAWb > 0.0:
                io.fDb = 1.0 - ((io.TAWb - io.Db) / io.TAWb)
            else:
                io.fDb = 0.0<|MERGE_RESOLUTION|>--- conflicted
+++ resolved
@@ -123,13 +123,8 @@
         Conduct the FAO-56 calculations from startDate to endDate
     """
 
-<<<<<<< HEAD
-    def __init__(self, start, end, par, wth, irr, sol=None, upd=None,
-                 cons_p=False, label=None):
-=======
     def __init__(self, start, end, par, wth, irr=None, sol=None,
-                 upd=None, cons_p=False):
->>>>>>> c8246460
+                 upd=None, cons_p=False, label=None):
         """Initialize the Model class attributes.
 
         Parameters
