--- conflicted
+++ resolved
@@ -442,11 +442,9 @@
         io.roff   = self.roff
         io.cons_p = self.cons_p
         io.aq_Ks  = self.aq_Ks
-<<<<<<< HEAD
-
-=======
+
         #TODO:  Initialize automatic irrigation parameters in io.
->>>>>>> fc57abc3
+
         self.odata = pd.DataFrame(columns=self.cnames)
 
         while tcurrent <= self.endDate:
@@ -615,10 +613,8 @@
         if io.updfc > 0: io.fc = io.updfc
 
         io.idep = io.idep * (io.ieff / 100.0)
-<<<<<<< HEAD
-=======
+
         #TODO: Add logic to update io.idep with automatic scheduling
->>>>>>> fc57abc3
 
         #Fraction soil surface wetted (fw) - FAO-56 Table 20, page 149
         if io.idep > 0.0 and io.rain > 0.0:
